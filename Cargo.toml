[package]
name = "lambdaworks_kzg"
version = "0.1.0"
edition = "2021"

# See more keys and their definitions at https://doc.rust-lang.org/cargo/reference/manifest.html

[dependencies]
rand = "0.8.5"
thiserror = "1.0.38"
hex = "0.4"
sha256 = "1.1"
itertools = "0.10"

[dev-dependencies]
proptest = "1.1.0"
criterion = "0.4"
const-random = "0.1.15"
iai = "0.1"

[lib]
<<<<<<< HEAD
crate-type =["cdylib", "staticlib"]
=======
crate-type = ["cdylib"]

[profile.test]
opt-level = 3
>>>>>>> eeadaf9a
<|MERGE_RESOLUTION|>--- conflicted
+++ resolved
@@ -19,11 +19,7 @@
 iai = "0.1"
 
 [lib]
-<<<<<<< HEAD
 crate-type =["cdylib", "staticlib"]
-=======
-crate-type = ["cdylib"]
 
 [profile.test]
-opt-level = 3
->>>>>>> eeadaf9a
+opt-level = 3