--- conflicted
+++ resolved
@@ -20,11 +20,7 @@
 iai = "0.1"
 
 [lib]
-<<<<<<< HEAD
-crate-type = ["cdylib", "staticlib"]
-=======
-crate-type =["cdylib", "staticlib", "lib"]
->>>>>>> 5c0e78e3
+crate-type = ["cdylib", "staticlib", "lib"]
 
 [profile.test]
 opt-level = 3
