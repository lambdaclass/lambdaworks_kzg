use crate::math::cyclic_group::IsGroup;
use crate::math::unsigned_integer::element::UnsignedInteger;
use crate::math::unsigned_integer::traits::IsUnsignedInteger;
use crate::G1Point;

/// This function computes the multiscalar multiplication (MSM).
///
/// Assume a group G of order r is given.
/// Let `hidings = [g_1, ..., g_n]` be a tuple of group points in G and
/// let `cs = [k_1, ..., k_n]` be a tuple of scalars in the Galois field GF(r).
///
/// Then, with additive notation, `msm(cs, hidings)` computes k_1 * g_1 + .... + k_n * g_n.
///
/// If `hidings` and `cs` are empty, then `msm` returns the zero element of the group.
///
/// Panics if `cs` and `hidings` have different lengths.
pub fn msm<C: IsUnsignedInteger, T>(cs: &[C], hidings: &[T]) -> T
where
    T: IsGroup,
{
    debug_assert_eq!(
        cs.len(),
        hidings.len(),
        "Slices `cs` and `hidings` must be of the same length to compute `msm`."
    );
    cs.iter()
        .zip(hidings.iter())
        .map(|(&c, h)| h.operate_with_self(c))
        .reduce(|acc, x| acc.operate_with(&x))
        .unwrap_or_else(T::neutral_element)
}

/// Calculate a linear combination of G1 group elements.
///
/// Calculates `[coeffs_0]p_0 + [coeffs_1]p_1 + ... + [coeffs_n]p_n`
/// where `n` is `len - 1`.
///
/// This function computes the result using naive MSM.
/// TODO: use Pippenger's algorithm.
pub fn g1_lincomb(p: &[G1Point], coeff: &[UnsignedInteger<4>]) -> G1Point {
    msm_pip(coeff, p)
}

/// This function computes the multiscalar multiplication (MSM).
///
/// Assume a group G of order r is given.
/// Let `hidings = [g_1, ..., g_n]` be a tuple of group points in G and
/// let `cs = [k_1, ..., k_n]` be a tuple of scalars in the Galois field GF(r).
///
/// Then, with additive notation, `msm(cs, hidings)` computes k_1 * g_1 + .... + k_n * g_n.
///
/// If `hidings` and `cs` are empty, then `msm` returns the zero element of the group.
///
/// Panics if `cs` and `hidings` have different lengths.
pub fn msm_pip<const NUM_LIMBS: usize, G>(cs: &[UnsignedInteger<NUM_LIMBS>], hidings: &[G]) -> G
where
    G: IsGroup,
{
    debug_assert_eq!(
        cs.len(),
        hidings.len(),
        "Slices `cs` and `hidings` must be of the same length to compute `msm`."
    );
    // When input is small enough, windows of length 2 seem faster than 1.
    const MIN_WINDOWS: usize = 2;
    const SCALE_FACTORS: (usize, usize) = (4, 5);

    // We approximate the optimum window size with: f(n) = k * log2(n), where k is a scaling factor
    let window_size =
<<<<<<< HEAD
        (cs.len().checked_ilog2().unwrap_or(0) as usize * SCALE_FACTORS.0) / SCALE_FACTORS.1;
=======
        ((usize::BITS - cs.len().leading_zeros() - 1) as usize * SCALE_FACTORS.0) / SCALE_FACTORS.1;
>>>>>>> 7004e718
    msm_with(cs, hidings, MIN_WINDOWS.max(window_size))
}

pub fn msm_with<const NUM_LIMBS: usize, G>(
    cs: &[UnsignedInteger<NUM_LIMBS>],
    hidings: &[G],
    window_size: usize,
) -> G
where
    G: IsGroup,
{
<<<<<<< HEAD
    let window_size = window_size.clamp(1, usize::BITS as usize);
=======
    debug_assert!(window_size < usize::BITS as usize);

>>>>>>> 7004e718
    // The number of windows of size `s` is ceil(lambda/s).
    let num_windows = (64 * NUM_LIMBS - 1) / window_size + 1;

    // We define `buckets` outside of the loop so we only have to allocate once, and reuse it.
    //
    // This line forces a heap allocation which might be undesired. We can define this buckets
    // variable in the Pippenger struct to only allocate once, but use a bit of extra memory.
    // If we accept a const window_size, we could make it an array instaed of a vector
    // avoiding the heap allocation. We should be aware if that might be too agressive for
    // the stack and cause a potential stack overflow.
    let mut buckets = vec![G::neutral_element(); (1 << window_size) - 1];

    (0..num_windows)
        .rev()
        .map(|window_idx| {
            // Put in the right bucket the corresponding ps[i] for the current window.
            cs.iter().zip(hidings).for_each(|(k, p)| {
                // We truncate the number to the least significative limb.
                // This is ok because window_size < usize::BITS.
                let window_unmasked = (k >> (window_idx * window_size)).limbs[NUM_LIMBS - 1];
                let m_ij = window_unmasked & ((1 << window_size) - 1);
                if m_ij != 0 {
                    let idx = (m_ij - 1) as usize;
                    buckets[idx] = buckets[idx].operate_with(p);
                }
            });

            // Do the reduction step for the buckets.
            buckets
                .iter_mut()
                .rev()
                .scan(G::neutral_element(), |m, b| {
                    *m = m.operate_with(b); // Reduction step.
                    *b = G::neutral_element(); // Cleanup bucket slot to reuse in the next window.
                    Some(m.clone())
                })
                .reduce(|g, m| g.operate_with(&m))
                .unwrap_or_else(G::neutral_element)
        })
        .reduce(|t, g| t.operate_with_self(1_u64 << window_size).operate_with(&g))
        .unwrap_or_else(G::neutral_element)
}

#[cfg(test)]
mod tests {
    use super::*;
    use crate::math::elliptic_curve::short_weierstrass::curves::test_curve_1::TestCurve1;
    use crate::math::elliptic_curve::short_weierstrass::point::ShortWeierstrassProjectivePoint;
    use crate::math::elliptic_curve::traits::IsEllipticCurve;
    use crate::math::field::fields::u64_prime_field::U64FieldElement;

    const ORDER_R: u64 = 5;
    type FE = U64FieldElement<ORDER_R>;

    #[test]
    fn msm_11_is_1_over_elliptic_curves() {
        let c: [u64; 1] = [1];
        let hiding = [TestCurve1::generator()];
        assert_eq!(msm(&c, &hiding), TestCurve1::generator());
    }

    #[test]
    fn msm_23_is_6_over_field_elements() {
        let c: [u64; 1] = [3];
        let hiding = [FE::new(2)];
        assert_eq!(msm(&c, &hiding), FE::new(6));
    }

    #[test]
    fn msm_23_is_6_over_elliptic_curves() {
        let c: [u64; 1] = [3];
        let g = TestCurve1::generator();
        let hiding = [g.operate_with_self(2_u16)];
        assert_eq!(msm(&c, &hiding), g.operate_with_self(6_u16));
    }

    #[test]
    fn msm_with_c_2_3_hiding_3_4_is_18_over_field_elements() {
        let c: [u64; 2] = [2, 3];
        let hiding = [FE::new(3), FE::new(4)];
        assert_eq!(msm(&c, &hiding), FE::new(18));
    }

    #[test]
    fn msm_with_c_2_3_hiding_3_4_is_18_over_elliptic_curves() {
        let c: [u64; 2] = [2, 3];
        let g = TestCurve1::generator();
        let hiding = [g.operate_with_self(3_u16), g.operate_with_self(4_u16)];
        assert_eq!(msm(&c, &hiding), g.operate_with_self(18_u16));
    }

    #[test]
    fn msm_with_empty_input_over_field_elements() {
        let c: [u64; 0] = [];
        let hiding: [FE; 0] = [];
        assert_eq!(msm(&c, &hiding), FE::new(0));
    }

    #[test]
    fn msm_with_empty_c_is_none_over_elliptic_curves() {
        let c: [u64; 0] = [];
        let hiding: [ShortWeierstrassProjectivePoint<TestCurve1>; 0] = [];
        assert_eq!(
            msm(&c, &hiding),
            ShortWeierstrassProjectivePoint::neutral_element()
        );
    }
}<|MERGE_RESOLUTION|>--- conflicted
+++ resolved
@@ -67,11 +67,7 @@
 
     // We approximate the optimum window size with: f(n) = k * log2(n), where k is a scaling factor
     let window_size =
-<<<<<<< HEAD
         (cs.len().checked_ilog2().unwrap_or(0) as usize * SCALE_FACTORS.0) / SCALE_FACTORS.1;
-=======
-        ((usize::BITS - cs.len().leading_zeros() - 1) as usize * SCALE_FACTORS.0) / SCALE_FACTORS.1;
->>>>>>> 7004e718
     msm_with(cs, hidings, MIN_WINDOWS.max(window_size))
 }
 
@@ -83,12 +79,8 @@
 where
     G: IsGroup,
 {
-<<<<<<< HEAD
     let window_size = window_size.clamp(1, usize::BITS as usize);
-=======
-    debug_assert!(window_size < usize::BITS as usize);
 
->>>>>>> 7004e718
     // The number of windows of size `s` is ceil(lambda/s).
     let num_windows = (64 * NUM_LIMBS - 1) / window_size + 1;
 
